name: bacalhau-network

x-common-env-variables: &common-env-variables
  BACALHAU_DISABLEANALYTICS: true
  LOG_LEVEL: info

# Common logging configuration to disable logs
x-logging-driver: &logging-driver
  logging:
    driver: "none"

services:
  orchestrator:
    image: ghcr.io/bacalhau-project/bacalhau:latest
    hostname: orchestrator
    command: serve -c /etc/bacalhau/config.yaml --name orchestrator
    environment: *common-env-variables
    # Using host network mode for best performance
    # network_mode: "host"
    volumes:
      - ./network-config/orchestrator.yaml:/etc/bacalhau/config.yaml
    ports:
      - "1234:1234"
    networks:
      - bacalhau-network
    deploy:
      resources:
        reservations:
          cpus: "2.0"
          memory: "4G"
    healthcheck:
      test: [ "CMD", "bacalhau", "agent", "alive" ]
      interval: 30s
      timeout: 20s
      retries: 10
      start_period: 15s
    ulimits:
      nofile:
        soft: 65536
        hard: 65536
    # Orchestrator keeps logging enabled

  nodes:
    image: ghcr.io/bacalhau-project/bacalhau:latest-dind
    privileged: true
    command: serve -c /etc/bacalhau/config.yaml
    volumes:
      - ./network-config/compute.yaml:/etc/bacalhau/config.yaml
      - ./docker-config/daemon.json:/etc/docker/daemon.json
    environment:
      <<: *common-env-variables
    depends_on:
      orchestrator:
        condition: service_healthy
    deploy:
      resources:
        limits:
<<<<<<< HEAD
          cpus: "0.50"  # Allocate 10% CPU per node
          memory: "500M" # 500MB per service
    networks:
      - bacalhau-network
    extra_hosts:
      - "host.docker.internal:host-gateway"
    dns:
      - 1.1.1.1
    ulimits:
      nofile:
        soft: 65536
        hard: 65536
    #<<: *logging-driver

  # New non-DinD nodes that use the host Docker socket
  host-nodes:
    image: ghcr.io/bacalhau-project/bacalhau:latest
    command: serve -c /etc/bacalhau/config.yaml -c labels=docker-type=host
    volumes:
      - ./network-config/compute.yaml:/etc/bacalhau/config.yaml
      - /var/run/docker.sock:/var/run/docker.sock  # Mount host Docker socket
    environment:
      <<: *common-env-variables
    depends_on:
      orchestrator:
        condition: service_healthy
    deploy:
      resources:
        limits:
          cpus: "0.04"  # Allocate 4% CPU per node
          memory: "500M" # 500MB per service
=======
          cpus: "0.50"
          memory: "200M" # 200MB per service
>>>>>>> 513aad9c
    networks:
      - bacalhau-network
    extra_hosts:
      - "host.docker.internal:host-gateway"
    dns:
      - 1.1.1.1
    ulimits:
      nofile:
        soft: 65536
        hard: 65536
    <<: *logging-driver

  client:
    image: ghcr.io/bacalhau-project/bacalhau:latest
    entrypoint: /bin/sh
    stdin_open: true
    tty: true
    stop_signal: SIGTERM
    stop_grace_period: 3s
    environment:
      <<: *common-env-variables
      # Point to orchestrator on host network
      BACALHAU_API_HOST: "host.docker.internal"
    depends_on:
      - orchestrator
    networks:
      - bacalhau-network
    extra_hosts:
      - "host.docker.internal:host-gateway"
    ulimits:
      nofile:
        soft: 65536
        hard: 65536
    <<: *logging-driver

networks:
  bacalhau-network:
    ipam:
      config:
<<<<<<< HEAD
        - subnet: 172.28.0.0/16
    driver_opts:
      com.docker.network.driver.mtu: 1450
=======
        - subnet: 172.27.0.0/16
>>>>>>> 513aad9c
<|MERGE_RESOLUTION|>--- conflicted
+++ resolved
@@ -55,8 +55,7 @@
     deploy:
       resources:
         limits:
-<<<<<<< HEAD
-          cpus: "0.50"  # Allocate 10% CPU per node
+          cpus: "0.50" # Allocate 10% CPU per node
           memory: "500M" # 500MB per service
     networks:
       - bacalhau-network
@@ -70,13 +69,13 @@
         hard: 65536
     #<<: *logging-driver
 
-  # New non-DinD nodes that use the host Docker socket
+    # New non-DinD nodes that use the host Docker socket
   host-nodes:
     image: ghcr.io/bacalhau-project/bacalhau:latest
     command: serve -c /etc/bacalhau/config.yaml -c labels=docker-type=host
     volumes:
       - ./network-config/compute.yaml:/etc/bacalhau/config.yaml
-      - /var/run/docker.sock:/var/run/docker.sock  # Mount host Docker socket
+      - /var/run/docker.sock:/var/run/docker.sock # Mount host Docker socket
     environment:
       <<: *common-env-variables
     depends_on:
@@ -85,12 +84,8 @@
     deploy:
       resources:
         limits:
-          cpus: "0.04"  # Allocate 4% CPU per node
+          cpus: "0.04" # Allocate 4% CPU per node
           memory: "500M" # 500MB per service
-=======
-          cpus: "0.50"
-          memory: "200M" # 200MB per service
->>>>>>> 513aad9c
     networks:
       - bacalhau-network
     extra_hosts:
@@ -130,10 +125,6 @@
   bacalhau-network:
     ipam:
       config:
-<<<<<<< HEAD
         - subnet: 172.28.0.0/16
     driver_opts:
-      com.docker.network.driver.mtu: 1450
-=======
-        - subnet: 172.27.0.0/16
->>>>>>> 513aad9c
+      com.docker.network.driver.mtu: 1450