#!/usr/bin/env uv run -s
# /// script
# requires-python = ">=3.12"
# dependencies = [
<<<<<<< HEAD
#     "numpy<2.0.0",
#     "pandas>=2.0.0",
#     "pyarrow>=12.0.0",
#     "pyyaml>=6.0",
#     "databricks-sql-connector>=2.0.0"
=======
#     "pandas>=2.2.3",
#     "pyarrow>=17.0.0",
#     "pyyaml>=6.0.2",
#     "numpy>=2.0.0",
#     "databricks-sql-connector>=3.0.0"
>>>>>>> 204aaeb8
# ]
# ///
"""
Continuously export new sensor log entries from a SQLite database and append them to a Databricks table.
Parameters and paths are read from a YAML config file, with optional environment variable overrides.
Only command-line flag is --config pointing to the YAML file.
"""

import argparse
import io
import json
import logging
import os
import random
import re
import sqlite3
import sys
import tempfile
import threading
import time
import uuid
from pathlib import Path

import databricks.sql
import pandas as pd
import yaml

# deltalake imports removed

# Suppress verbose HTTP logging from Databricks connector
logging.getLogger("databricks").setLevel(logging.WARNING)
logging.getLogger("databricks.sql").setLevel(logging.WARNING)
logging.getLogger("urllib3").setLevel(logging.WARNING)
logging.getLogger("requests").setLevel(logging.WARNING)


# New helper function for quoting Databricks SQL identifiers
def quote_databricks_identifier(name: str) -> str:
    """Quotes an identifier for Databricks SQL using backticks.
    Escapes existing backticks within the name.
    """
    return f"`{name.replace('`', '``')}`"


def convert_timestamps_to_strings(df: pd.DataFrame) -> pd.DataFrame:
    """Convert all timestamp columns in DataFrame to ISO format strings.

    This is necessary because Databricks SQL connector cannot handle pandas Timestamp objects.
    """
    df_copy = df.copy()
    for col in df_copy.columns:
        # Check if column is datetime type
        if pd.api.types.is_datetime64_any_dtype(df_copy[col]):
            # Convert to ISO format string
            df_copy[col] = df_copy[col].dt.strftime("%Y-%m-%d %H:%M:%S.%f")
        else:
            # Check if column contains timestamp objects (e.g., when a single Timestamp is assigned)
            try:
                # Check if the first non-null value is a Timestamp
                first_val = (
                    df_copy[col].dropna().iloc[0]
                    if not df_copy[col].dropna().empty
                    else None
                )
                if first_val is not None and isinstance(first_val, pd.Timestamp):
                    # Convert all values in the column
                    df_copy[col] = df_copy[col].apply(
                        lambda x: x.strftime("%Y-%m-%d %H:%M:%S.%f")
                        if pd.notna(x)
                        else None
                    )
            except (IndexError, AttributeError):
                # Column doesn't contain timestamps, skip
                pass
    return df_copy


class ConfigWatcher:
    """Watches a configuration file for changes and updates settings dynamically."""
    
    def __init__(self, config_path: str, check_interval: float = 2.0):
        """
        Initialize the config watcher.
        
        Args:
            config_path: Path to the configuration file
            check_interval: How often to check for changes (in seconds)
        """
        self.config_path = Path(config_path) if config_path else None
        self.check_interval = check_interval
        self.last_mtime = None
        self.current_config = {}
        self.lock = threading.Lock()
        self.running = False
        self.thread = None
        
        # Load initial config if path exists
        if self.config_path and self.config_path.exists():
            self._load_config()
            self.last_mtime = self.config_path.stat().st_mtime
    
    def _load_config(self):
        """Load the configuration file."""
        try:
            with open(self.config_path, 'r') as f:
                new_config = yaml.safe_load(f)
            
            # Validate processing mode if present
            if 'processing_mode' in new_config:
                valid_modes = ['RAW', 'SCHEMATIZED', 'SANITIZED', 'AGGREGATED', 'EMERGENCY']
                mode_upper = new_config['processing_mode'].upper()
                if mode_upper not in valid_modes:
                    logging.error(f"Invalid processing_mode in config update: '{new_config['processing_mode']}'")
                    logging.error(f"Must be one of: {', '.join(valid_modes)}")
                    logging.error("Keeping current configuration")
                    return
                # Normalize to lowercase for internal use
                new_config['processing_mode'] = mode_upper.lower()
            
            with self.lock:
                old_processing_mode = self.current_config.get('processing_mode')
                new_processing_mode = new_config.get('processing_mode')
                
                if old_processing_mode != new_processing_mode and old_processing_mode is not None:
                    logging.info(f"Processing mode changed from '{old_processing_mode}' to '{new_processing_mode}'")
                
                self.current_config = new_config
                
        except Exception as e:
            logging.error(f"Error loading config file: {e}")
    
    def _watch_loop(self):
        """Main loop that checks for config file changes."""
        while self.running:
            try:
                if self.config_path and self.config_path.exists():
                    current_mtime = self.config_path.stat().st_mtime
                    if current_mtime != self.last_mtime:
                        logging.info(f"Config file changed, reloading...")
                        self._load_config()
                        self.last_mtime = current_mtime
            except Exception as e:
                logging.error(f"Error checking config file: {e}")
            
            time.sleep(self.check_interval)
    
    def start(self):
        """Start watching the config file."""
        if not self.config_path:
            return
            
        self.running = True
        self.thread = threading.Thread(target=self._watch_loop, daemon=True)
        self.thread.start()
        logging.info(f"Started watching config file: {self.config_path}")
    
    def stop(self):
        """Stop watching the config file."""
        self.running = False
        if self.thread:
            self.thread.join()
        logging.info("Stopped watching config file")
    
    def get(self, key: str, default=None):
        """Get a configuration value with thread safety."""
        with self.lock:
            return self.current_config.get(key, default)
    
    def get_all(self):
        """Get all configuration values with thread safety."""
        with self.lock:
            return self.current_config.copy()


def parse_args():
    p = argparse.ArgumentParser(
        description="SQLite → Databricks uploader"
    )  # Updated description
    p.add_argument("--config", help="YAML config file (optional)")
    p.add_argument("--sqlite", help="Path to SQLite DB")
    # --storage-uri removed
    p.add_argument("--state-dir", help="Directory for last-upload state file")
    p.add_argument(
        "--interval", type=int, help="Seconds between cycles (ignored with --once)"
    )
    p.add_argument("--once", action="store_true", help="Upload once and exit (no loop)")
    p.add_argument("--table", help="Override SQLite table name")
    p.add_argument("--timestamp-col", help="Override timestamp column")
    p.add_argument(
        "--max-batch-size",
        type=int,
        help="Maximum number of records to upload per batch cycle (default: 500)",
    )
    p.add_argument(
        "--fuzz-factor",
        type=float,
        help="Fuzz factor for sleep interval as a percentage (0-1, default: 0.1 = 10%%)",
    )
    # Updated argument for processing mode
    p.add_argument(
        "--processing-mode",
        choices=["RAW", "SCHEMATIZED", "SANITIZED", "AGGREGATED", "EMERGENCY"],
        help="Processing mode for data upload (required in config)",
    )
    # Processing configurations
    p.add_argument(
        "--gps-fuzzing-config", default="{}", help="JSON config string for GPS fuzzing"
    )
    p.add_argument(
        "--aggregate-config", default="{}", help="JSON config string for aggregation"
    )
    p.add_argument(
        "--emergency-config",
        default="{}",
        help="JSON config string for emergency filtering",
    )

    # Databricks connection parameters
    p.add_argument(
        "--databricks-host", type=str, help="Databricks workspace host name."
    )
    p.add_argument(
        "--databricks-http-path",
        type=str,
        help="HTTP path for the Databricks SQL warehouse or cluster.",
    )
    p.add_argument(
        "--databricks-token",
        type=str,
        help="Databricks personal access token (PAT). Best practice: use DATABRICKS_TOKEN env var.",
    )
    p.add_argument(
        "--databricks-database", type=str, help="Target database name in Databricks."
    )
    p.add_argument(
        "--databricks-table",
        type=str,
        help="Target table name in Databricks (e.g., 'schema.table' or just 'table' if database is set).",
    )

    p.add_argument(
        "--run-query",
        type=str,
        default=None,
        help="Run a query against the target Databricks table and exit. "  # Updated help
        "Use 'INFO' for table details or a SQL-like 'SELECT * ... [LIMIT N]' query.",
    )
    return p.parse_args()


# Updated processing functions to match new architecture
def process_raw_data(df: pd.DataFrame, timestamp_field: str = None) -> pd.DataFrame:
    """Convert DataFrame to raw format (timestamp, reading_string)."""
    logging.info("Converting to raw format")
    # Combine all columns into a single reading_string
    raw_df = pd.DataFrame()

    # Use provided timestamp field or try to detect it
    if timestamp_field and timestamp_field in df.columns:
        raw_df["timestamp"] = pd.to_datetime(df[timestamp_field])
    else:
        # Try to find a timestamp column
        timestamp_cols = df.select_dtypes(include=["datetime64"]).columns
        if len(timestamp_cols) > 0:
            raw_df["timestamp"] = df[timestamp_cols[0]]
        else:
            # Look for columns with 'timestamp' or 'date' in the name
            for col in df.columns:
                if "timestamp" in col.lower() or "date" in col.lower():
                    raw_df["timestamp"] = pd.to_datetime(df[col])
                    break
            else:
                # Use the first column as fallback
                raw_df["timestamp"] = pd.to_datetime(df[df.columns[0]])

    raw_df["reading_string"] = df.apply(
        lambda row: json.dumps(row.to_dict(), default=str), axis=1
    )
    return raw_df


def schematize_data(df: pd.DataFrame) -> pd.DataFrame:
    """Pass through data as-is for schematized table (already structured)."""
    logging.info("Using schematized format (structured data)")
    # Rename 'id' column to 'reading_id' if exists
    if "id" in df.columns:
        df = df.rename(columns={"id": "reading_id"})
    return df


def sanitize_data(df: pd.DataFrame, config: dict) -> pd.DataFrame:
    """Sanitizes the input DataFrame, particularly fuzzing GPS coordinates."""
    logging.info("Sanitizing data with config: %s", config)
    df = df.copy()

    # Fuzzy GPS coordinates if configured
    decimal_places = config.get("decimal_places", 2)
    if "latitude" in df.columns and "longitude" in df.columns:
        df["latitude"] = df["latitude"].round(decimal_places)
        df["longitude"] = df["longitude"].round(decimal_places)
        logging.info(f"Fuzzed GPS coordinates to {decimal_places} decimal places")

    # Rename 'id' column if exists
    if "id" in df.columns:
        df = df.rename(columns={"id": "reading_id"})

    return df


def filter_emergency_data(df: pd.DataFrame, config: dict) -> pd.DataFrame:
    """Filters for emergency/anomaly data only."""
    logging.info("Filtering for emergency data with config: %s", config)
    anomaly_column = config.get("anomaly_column", "anomaly_flag")
    anomaly_value = config.get("anomaly_value", 1)

    if anomaly_column in df.columns:
        emergency_df = df[df[anomaly_column] == anomaly_value].copy()
        logging.info(
            f"Filtered {len(emergency_df)} emergency records from {len(df)} total"
        )

        # Rename 'id' column if exists
        if "id" in emergency_df.columns:
            emergency_df = emergency_df.rename(columns={"id": "reading_id"})

        return emergency_df
    else:
        logging.warning(f"Anomaly column '{anomaly_column}' not found in data")
        return pd.DataFrame()  # Return empty DataFrame if column not found


def aggregate_data(df: pd.DataFrame, config: dict) -> pd.DataFrame:
    """Aggregates the input DataFrame with time windows."""
    logging.info("Aggregating data with config: %s", config)

    window_minutes = config.get("window_minutes", 60)
    group_by = config.get("group_by", ["sensor_id", "location"])

    # Ensure timestamp column exists and is datetime
    timestamp_col = (
        df.select_dtypes(include=["datetime64"]).columns[0]
        if len(df.select_dtypes(include=["datetime64"]).columns) > 0
        else "timestamp"
    )
    df[timestamp_col] = pd.to_datetime(df[timestamp_col])

    # Create time windows
    df["start_window"] = df[timestamp_col].dt.floor(f"{window_minutes}min")
    df["end_window"] = df["start_window"] + pd.Timedelta(minutes=window_minutes)

    # Identify numeric columns for aggregation
    numeric_cols = df.select_dtypes(include=["int64", "float64"]).columns.tolist()
    # Exclude non-aggregatable columns
    exclude_cols = [
        "id",
        "reading_id",
        "status_code",
        "anomaly_flag",
        "synced",
    ] + group_by
    numeric_cols = [col for col in numeric_cols if col not in exclude_cols]

    # Build aggregation dictionary
    agg_dict = {}
    for col in numeric_cols:
        agg_dict[f"{col}_min"] = (col, "min")
        agg_dict[f"{col}_max"] = (col, "max")
        agg_dict[f"{col}_avg"] = (col, "mean")

    agg_dict["reading_count"] = (timestamp_col, "count")

    # Group and aggregate
    groupby_cols = ["start_window", "end_window"] + [
        col for col in group_by if col in df.columns
    ]
    aggregated = df.groupby(groupby_cols).agg(**agg_dict).reset_index()

    logging.info(f"Aggregated {len(df)} records into {len(aggregated)} time windows")
    return aggregated


def read_data(sqlite_path, query, table_name):
    conn = sqlite3.connect(sqlite_path)
    try:
        if query:
            df = pd.read_sql_query(query, conn)
        else:
            if not table_name:
                raise ValueError("Must specify --table or --query")
            df = pd.read_sql_query(f"SELECT * FROM {table_name}", conn)
        return df
    finally:
        conn.close()


def upload_batch_via_file(
    df: pd.DataFrame, table_name_qualified: str, cursor_db, processing_mode: str
) -> bool:
    """Upload DataFrame to Databricks table using direct INSERT statements.

    Uses multi-row INSERT VALUES syntax for efficient bulk loading without
    requiring temporary tables.

    Args:
        df: DataFrame to upload
        table_name_qualified: Fully qualified table name (database.table)
        cursor_db: Databricks SQL cursor
        processing_mode: Processing mode for logging

    Returns:
        bool: True if successful, False otherwise
    """
    try:
        # Insert data directly into target table in batches
        # Using VALUES clause for better performance than individual inserts
        batch_size = 500  # Databricks can handle larger batches
        total_records = len(df)

        # Build column list
        columns = [quote_databricks_identifier(col) for col in df.columns]
        column_list = ", ".join(columns)

        logging.info(
            f"Uploading {total_records} records to {table_name_qualified} in batches of {batch_size}..."
        )

        for start_idx in range(0, total_records, batch_size):
            end_idx = min(start_idx + batch_size, total_records)
            batch_df = df.iloc[start_idx:end_idx]

            # Build VALUES clause
            values_rows = []
            for _, row in batch_df.iterrows():
                values = []
                for val in row:
                    if pd.isna(val):
                        values.append("NULL")
                    elif isinstance(val, str):
                        # Escape single quotes in strings
                        escaped_val = val.replace("'", "''")
                        values.append(f"'{escaped_val}'")
                    elif isinstance(val, (pd.Timestamp, pd.DatetimeTZDtype)):
                        values.append(f"'{val}'")
                    else:
                        values.append(str(val))
                values_rows.append(f"({', '.join(values)})")

            # Direct INSERT with VALUES clause
            insert_sql = f"""
            INSERT INTO {table_name_qualified} ({column_list})
            VALUES {", ".join(values_rows)}
            """

            cursor_db.execute(insert_sql)
            logging.info(
                f"Inserted batch {start_idx // batch_size + 1}/{(total_records + batch_size - 1) // batch_size} ({len(batch_df)} records)"
            )

        logging.info(
            f"Successfully uploaded {total_records} records to {table_name_qualified}"
        )
        return True

    except Exception as e:
        logging.error(f"Error during batch upload: {e}", exc_info=True)
        return False


def main():
    args = parse_args()
    logging.basicConfig(
        level=logging.INFO, format="%(asctime)s %(levelname)s %(message)s"
    )
    
    # Initialize config watcher
    config_watcher = ConfigWatcher(args.config, check_interval=2.0)
    
    # Get initial config - ConfigWatcher handles the file loading
    cfg = config_watcher.get_all()
    
    # Validate required configuration fields
    required_config_fields = {
        'processing_mode': 'Processing mode (RAW, SCHEMATIZED, SANITIZED, AGGREGATED, EMERGENCY)',
        'sqlite': 'SQLite database path',
        'databricks_host': 'Databricks host',
        'databricks_http_path': 'Databricks HTTP path',
        'databricks_database': 'Databricks database name',
        'databricks_table': 'Databricks table base name',
        'state_dir': 'State directory path',
        'interval': 'Upload interval in seconds',
        'max_batch_size': 'Maximum batch size for uploads'
    }
    
    # Check for missing required fields
    missing_fields = []
    for field, description in required_config_fields.items():
        if field not in cfg or cfg[field] is None:
            missing_fields.append(f"{field} ({description})")
    
    if missing_fields:
        logging.error("Missing required configuration fields:")
        for field in missing_fields:
            logging.error(f"  - {field}")
        logging.error("\nPlease ensure all required fields are present in your configuration file.")
        sys.exit(1)
    
    # Validate processing mode
    valid_processing_modes = ['RAW', 'SCHEMATIZED', 'SANITIZED', 'AGGREGATED', 'EMERGENCY']
    initial_processing_mode = cfg.get('processing_mode', '').upper()
    if initial_processing_mode not in valid_processing_modes:
        logging.error(f"Invalid processing_mode: '{cfg.get('processing_mode')}'")
        logging.error(f"Must be one of: {', '.join(valid_processing_modes)}")
        sys.exit(1)
    
    # Normalize processing mode to lowercase for internal use
    cfg['processing_mode'] = initial_processing_mode.lower()
    
    # Start watching for config changes
    config_watcher.start()

    # 2) assemble Databricks connection params (CLI > ENV > YAML)
    databricks_host = (
        args.databricks_host
        or os.getenv("DATABRICKS_HOST")
        or cfg.get("databricks_host")
    )
    databricks_http_path = (
        args.databricks_http_path
        or os.getenv("DATABRICKS_HTTP_PATH")
        or cfg.get("databricks_http_path")
    )
    databricks_token = (
        args.databricks_token
        or os.getenv("DATABRICKS_TOKEN")
        or cfg.get("databricks_token")
    )
    databricks_database = (
        args.databricks_database
        or os.getenv("DATABRICKS_DATABASE")
        or cfg.get("databricks_database")
    )
    databricks_table = (
        args.databricks_table
        or os.getenv("DATABRICKS_TABLE")
        or cfg.get("databricks_table")
    )

    # Validate Databricks connection parameters if not in a mode that might bypass DB connection (e.g. help)
    # For now, --run-query will also need these.
    if not all(
        [
            databricks_host,
            databricks_http_path,
            databricks_token,
            databricks_database,
            databricks_table,
        ]
    ):
        missing_params = []
        if not databricks_host:
            missing_params.append(
                "databricks_host (CLI: --databricks-host, ENV: DATABRICKS_HOST)"
            )
        if not databricks_http_path:
            missing_params.append(
                "databricks_http_path (CLI: --databricks-http-path, ENV: DATABRICKS_HTTP_PATH)"
            )
        if not databricks_token:
            missing_params.append(
                "databricks_token (CLI: --databricks-token, ENV: DATABRICKS_TOKEN)"
            )
        if not databricks_database:
            missing_params.append(
                "databricks_database (CLI: --databricks-database, ENV: DATABRICKS_DATABASE)"
            )
        if not databricks_table:
            missing_params.append(
                "databricks_table (CLI: --databricks-table, ENV: DATABRICKS_TABLE)"
            )
        logging.error(
            f"Missing required Databricks connection parameters: {', '.join(missing_params)}"
        )
        sys.exit(1)

    # Handle --run-query mode
    if args.run_query:
        logging.info(f"Entering query mode for query: '{args.run_query}'")
        conn_db_query = None
        cursor_db_query = None
        try:
            conn_db_query = databricks.sql.connect(
                server_hostname=databricks_host,
                http_path=databricks_http_path,
                access_token=databricks_token,
            )
            cursor_db_query = conn_db_query.cursor()
            logging.info(
                f"Successfully connected to Databricks for query mode: {databricks_host}"
            )

            # Helper function for printing query results
            def print_query_results(cursor):
                results = cursor.fetchall()
                if cursor.description:
                    columns = [desc[0] for desc in cursor.description]
                    df_results = pd.DataFrame(results, columns=columns)
                    print(df_results.to_string())
                elif cursor.rowcount != -1:
                    print(f"Query executed. Rows affected: {cursor.rowcount}")
                else:
                    print(
                        "Query executed. No results to display or rowcount not applicable."
                    )

            if args.run_query.strip().upper() == "INFO":
                logging.info(
                    f"Fetching information for Databricks database '{databricks_database}' and table '{databricks_table}'"
                )

                # Set current database
                cursor_db_query.execute(
                    f"USE {quote_databricks_identifier(databricks_database)}"
                )
                logging.info(f"Using database: {databricks_database}")

                print(f"\n--- Tables in Database '{databricks_database}' ---")
                cursor_db_query.execute(
                    f"SHOW TABLES IN {quote_databricks_identifier(databricks_database)}"
                )
                print_query_results(cursor_db_query)

                # Show info for all scenario tables with new naming convention
                table_suffixes = [
                    "0_raw",
                    "1_schematized",
                    "2_sanitized",
                    "3_aggregated",
                    "4_emergency",
                ]
                for suffix in table_suffixes:
                    full_table_name = f"{databricks_table}_{suffix}"
                    qualified_table_name = f"{quote_databricks_identifier(databricks_database)}.{quote_databricks_identifier(full_table_name)}"

                    try:
                        print(f"\n--- Table Info: '{qualified_table_name}' ---")
                        cursor_db_query.execute(
                            f"SELECT COUNT(*) AS row_count FROM {qualified_table_name}"
                        )
                        print_query_results(cursor_db_query)
                    except Exception as e:
                        print(
                            f"Table '{qualified_table_name}' does not exist or is not accessible: {e}"
                        )

            else:  # General SQL query
                logging.info(f"Executing user-provided query: {args.run_query}")
                # Set current database first, in case the query doesn't fully qualify table names
                try:
                    cursor_db_query.execute(
                        f"USE {quote_databricks_identifier(databricks_database)}"
                    )
                    logging.info(f"Ensured database context: {databricks_database}")
                except Exception as db_use_exc:
                    logging.warning(
                        f"Could not set database context to '{databricks_database}' (may not be an issue if query is fully qualified): {db_use_exc}"
                    )

                cursor_db_query.execute(args.run_query)
                print(f"\n--- Results for Query: {args.run_query} ---")
                print_query_results(cursor_db_query)

        except Exception as e:
            logging.error(f"Error during Databricks query mode: {e}", exc_info=True)
            sys.exit(1)

        finally:
            if cursor_db_query:
                cursor_db_query.close()
            if conn_db_query:
                conn_db_query.close()
            logging.info("Databricks query connection closed.")

        sys.exit(0)  # Exit after query mode

    # -------- Normal operation mode (uploader) --------
    # These parameters are only essential if not in query mode (which exits early)
    sqlite_path = Path(args.sqlite or os.getenv("SQLITE_PATH") or cfg.get("sqlite", ""))
    state_dir = Path(
        args.state_dir or os.getenv("STATE_DIR") or cfg.get("state_dir", "/state")
    )
    interval = int(
        (
            args.interval
            if args.interval is not None
            else os.getenv("UPLOAD_INTERVAL") or cfg.get("interval", 300)
        )
    )
    once = args.once
    max_batch_size = int(
        args.max_batch_size
        if args.max_batch_size is not None
        else os.getenv("MAX_BATCH_SIZE") or cfg.get("max_batch_size", 500)
    )
    fuzz_factor = float(
        args.fuzz_factor
        if args.fuzz_factor is not None
        else os.getenv("FUZZ_FACTOR") or cfg.get("fuzz_factor", 0.1)
    )
    # sqlite_table_name refers to the source table in SQLite
    sqlite_table_name = (
        args.table or os.getenv("SQLITE_TABLE_NAME") or cfg.get("sqlite_table_name")
    )  # Renamed for clarity
    timestamp_col = (
        args.timestamp_col or os.getenv("TIMESTAMP_COL") or cfg.get("timestamp_col")
    )

    # Validate required parameters for normal mode
    if not sqlite_path or not sqlite_path.is_file():  # This check is fine
        logging.error(
            "SQLite file not found: %s (required for uploader mode)", sqlite_path
        )
        sys.exit(1)
    # Databricks params already validated if this point is reached.

    # Prepare state file directory
    state_dir.mkdir(parents=True, exist_ok=True)
    state_file = state_dir / "last_upload.json"
    if state_file.exists():
        try:
            with open(state_file, "r") as f:
                last_ts = pd.to_datetime(json.load(f).get("last_upload"), utc=True)
        except Exception:
            last_ts = pd.Timestamp("1970-01-01T00:00:00Z")
    else:
        last_ts = pd.Timestamp("1970-01-01T00:00:00Z")

    # Table and timestamp column introspection/override for SQLite source
    if sqlite_table_name is None:
        # Only run table detection if not provided
        conn_sqlite_meta = sqlite3.connect(str(sqlite_path))
        cursor_sqlite_meta = conn_sqlite_meta.cursor()
        cursor_sqlite_meta.execute(
            "SELECT name FROM sqlite_master WHERE type='table' AND name NOT LIKE 'sqlite_%';"
        )
        tables = [row[0] for row in cursor_sqlite_meta.fetchall()]
        conn_sqlite_meta.close()
        if not tables:
            logging.error("No tables found in SQLite database.")
            sys.exit(1)
        if len(tables) > 1:
            logging.error(
                "Multiple tables found in SQLite database: %s. Please specify one using --table.",
                tables,
            )
            sys.exit(1)
        sqlite_table_name = tables[0]
        logging.info("Detected SQLite table: %s", sqlite_table_name)
    else:
        logging.info("Using user-supplied SQLite table: %s", sqlite_table_name)

    if timestamp_col is None:
        # Only run timestamp detection if not provided
        conn_sqlite_meta = sqlite3.connect(str(sqlite_path))
        cursor_sqlite_meta = conn_sqlite_meta.cursor()
        cursor_sqlite_meta.execute(f"PRAGMA table_info('{sqlite_table_name}');")
        cols = cursor_sqlite_meta.fetchall()
        conn_sqlite_meta.close()
        ts_cols = [
            c[1]
            for c in cols
            if c[1].lower() == "timestamp" or "date" in (c[2] or "").lower()
        ]
        if not ts_cols:
            logging.error(
                "No suitable timestamp column found in SQLite table '%s'",
                sqlite_table_name,
            )
            sys.exit(1)
        timestamp_field = ts_cols[0]  # Use the first detected suitable column
        logging.info(
            "Detected timestamp field in SQLite table '%s': %s",
            sqlite_table_name,
            timestamp_field,
        )
    else:
        timestamp_field = timestamp_col
        logging.info(
            "Using user-supplied timestamp column for SQLite table '%s': %s",
            sqlite_table_name,
            timestamp_field,
        )

    logging.info(
        "Starting continuous upload every %d seconds (with %.0f%% fuzz), max batch size=%d, initial timestamp=%s",
        interval,
        fuzz_factor * 100,
        max_batch_size,
        last_ts,
    )
    base_name = sqlite_path.stem  # Remains useful for context
    while True:
        try:
            # First, count total available records
            conn_sqlite_count = sqlite3.connect(str(sqlite_path))
            cursor_count = conn_sqlite_count.cursor()

            # Count total records available for upload
            count_sql = f"SELECT COUNT(*) as count, MIN(id) as min_id, MAX(id) as max_id FROM {sqlite_table_name} WHERE {timestamp_field} > ?"
            cursor_count.execute(count_sql, [last_ts.isoformat()])
            count_result = cursor_count.fetchone()
            available_count = count_result[0] if count_result else 0
            min_id = (
                count_result[1]
                if count_result and count_result[1] is not None
                else "N/A"
            )
            max_id = (
                count_result[2]
                if count_result and count_result[2] is not None
                else "N/A"
            )
            conn_sqlite_count.close()

            if available_count > 0:
                logging.info(f"\n{'=' * 60}")
                logging.info(f"PRE-UPLOAD STATUS:")
                logging.info(f"  Available records in SQLite: {available_count}")
                logging.info(f"  ID range: {min_id} to {max_id}")
                logging.info(f"  Will fetch up to {max_batch_size} records")
                logging.info(f"{'=' * 60}")

            # Read new data since last timestamp using introspected schema, limited by batch size
            sql = f"SELECT * FROM {sqlite_table_name} WHERE {timestamp_field} > ? ORDER BY {timestamp_field} LIMIT ?"
            conn_sqlite_data = sqlite3.connect(str(sqlite_path))
            df = pd.read_sql_query(
                sql, conn_sqlite_data, params=[last_ts.isoformat(), max_batch_size]
            )
            conn_sqlite_data.close()

            if df.empty:
                logging.info("No new records since %s", last_ts)
            else:
                # Get ID range of fetched records
                if "id" in df.columns:
                    batch_min_id = df["id"].min()
                    batch_max_id = df["id"].max()
                    logging.info(
                        f"\nFetched batch: {len(df)} records (IDs: {batch_min_id} to {batch_max_id})"
                    )
                else:
                    logging.info(f"\nFetched batch: {len(df)} records")

                # Data processing steps

                # Get processing mode - dynamically from config watcher
                # Note: config watcher already normalizes to lowercase
                processing_mode = None
                if args.processing_mode:
                    processing_mode = args.processing_mode.lower()
                elif os.getenv("PROCESSING_MODE"):
                    processing_mode = os.getenv("PROCESSING_MODE").lower()
                else:
                    processing_mode = config_watcher.get("processing_mode")
                
                if not processing_mode:
                    logging.error("Processing mode not found - this should not happen")
                    sys.exit(1)

                # Load configuration for specific processing modes
                gps_fuzzing_config_str = args.gps_fuzzing_config
                if gps_fuzzing_config_str == "{}":
                    gps_fuzzing_config_str = os.getenv("GPS_FUZZING_CONFIG") or config_watcher.get(
                        "gps_fuzzing"
                    )

                gps_fuzzing_config = {}
                if isinstance(gps_fuzzing_config_str, dict):
                    gps_fuzzing_config = gps_fuzzing_config_str
                elif (
                    isinstance(gps_fuzzing_config_str, str)
                    and gps_fuzzing_config_str.strip()
                ):
                    try:
                        gps_fuzzing_config = json.loads(gps_fuzzing_config_str)
                    except json.JSONDecodeError as e:
                        logging.warning(f"Failed to parse gps_fuzzing_config: {e}")

                emergency_config_str = args.emergency_config
                if emergency_config_str == "{}":
                    emergency_config_str = os.getenv("EMERGENCY_CONFIG") or config_watcher.get(
                        "emergency_config"
                    )

                emergency_config = {}
                if isinstance(emergency_config_str, dict):
                    emergency_config = emergency_config_str
                elif (
                    isinstance(emergency_config_str, str)
                    and emergency_config_str.strip()
                ):
                    try:
                        emergency_config = json.loads(emergency_config_str)
                    except json.JSONDecodeError as e:
                        logging.warning(f"Failed to parse emergency_config: {e}")

                aggregate_config_str = args.aggregate_config
                if aggregate_config_str == "{}":
                    aggregate_config_str = os.getenv("AGGREGATE_CONFIG") or config_watcher.get(
                        "aggregate_config"
                    )

                aggregate_config = {}
                if isinstance(aggregate_config_str, dict):
                    aggregate_config = aggregate_config_str
                elif (
                    isinstance(aggregate_config_str, str)
                    and aggregate_config_str.strip()
                ):
                    try:
                        aggregate_config = json.loads(aggregate_config_str)
                    except json.JSONDecodeError as e:
                        logging.warning(f"Failed to parse aggregate_config: {e}")

                # Process data based on mode
                processed_df = df.copy()

                if processing_mode == "raw":
                    processed_df = process_raw_data(df, timestamp_field)
                elif processing_mode == "schematized":
                    processed_df = schematize_data(df)
                elif processing_mode == "sanitized":
                    processed_df = sanitize_data(df, gps_fuzzing_config)
                elif processing_mode == "aggregated":
                    processed_df = aggregate_data(df, aggregate_config)
                elif processing_mode == "emergency":
                    processed_df = filter_emergency_data(df, emergency_config)
                else:
                    logging.error(f"Unknown processing mode: {processing_mode}")
                    continue

                upload_successful = False
                if not processed_df.empty:
                    conn_db = None
                    cursor_db = None
                    try:
                        conn_db = databricks.sql.connect(
                            server_hostname=databricks_host,
                            http_path=databricks_http_path,
                            access_token=databricks_token,
                        )
                        cursor_db = conn_db.cursor()
                        logging.info(
                            f"Successfully connected to Databricks: {databricks_host}"
                        )

                        # Set current database
                        cursor_db.execute(
                            f"USE {quote_databricks_identifier(databricks_database)}"
                        )
                        logging.info(f"Using database: {databricks_database}")

                        # Determine target table based on processing mode
                        table_suffix_map = {
                            "raw": "0_raw",
                            "schematized": "1_schematized",
                            "sanitized": "2_sanitized",
                            "aggregated": "3_aggregated",
                            "emergency": "4_emergency",
                        }

                        table_suffix = table_suffix_map.get(processing_mode)
                        if not table_suffix:
                            logging.error(
                                f"No table mapping for processing mode: {processing_mode}"
                            )
                            continue

                        # Construct the full table name with new naming convention
                        final_table_name = f"{databricks_table}_{table_suffix}"
                        table_name_qualified = f"{quote_databricks_identifier(databricks_database)}.{quote_databricks_identifier(final_table_name)}"

                        logging.info(
                            f"Routing data to table: {table_name_qualified} (processing mode: {processing_mode})"
                        )

                        # Add databricks-specific columns for all modes
                        # Create as a proper datetime series to ensure correct type detection
                        current_timestamp = pd.Timestamp.now()
                        processed_df["databricks_inserted_at"] = pd.Series(
                            [current_timestamp] * len(processed_df),
                            index=processed_df.index,
                        )

                        # Note: The 'id' column is not added here as it's defined in the schema
                        # without GENERATED ALWAYS AS IDENTITY, so Databricks won't auto-generate it.
                        # The uploader will need to handle ID generation if required.

                        # Store the max timestamp before converting to strings
                        # We need this as a pandas Timestamp for state file updates
                        max_timestamp_before_conversion = pd.to_datetime(
                            processed_df[timestamp_field].max()
                        )

                        # Convert timestamps to strings before insertion
                        processed_df = convert_timestamps_to_strings(processed_df)

                        # Use file-based upload instead of direct SQL insert
                        upload_successful = upload_batch_via_file(
                            processed_df,
                            table_name_qualified,
                            cursor_db,
                            processing_mode,
                        )

                    except Exception as e:
                        logging.error(
                            f"Error during Databricks upload: {e}", exc_info=True
                        )
                        upload_successful = False  # Ensure it's false on error

                    finally:
                        if cursor_db:
                            cursor_db.close()
                        if conn_db:
                            conn_db.close()
                        logging.info("Databricks connection closed.")
                else:
                    logging.info(
                        "No new records to upload to Databricks after processing."
                    )
                    upload_successful = True  # No data to upload, so treat as success for timestamp update

                # Update state timestamp only if upload was successful or no data needed uploading
                if upload_successful:
                    if not df.empty and "max_timestamp_before_conversion" in locals():
                        # Use the timestamp we stored before conversion
                        last_ts = max_timestamp_before_conversion
                    elif not df.empty:
                        # Fallback: parse the timestamp from the original dataframe
                        last_ts = pd.to_datetime(df[timestamp_field].max())
                    # else keep the existing last_ts

                    with open(state_file, "w") as f:
                        json.dump({"last_upload": last_ts.isoformat()}, f)
                    logging.info(f"State timestamp updated to: {last_ts.isoformat()}")

                    # Post-upload status check
                    conn_sqlite_post = sqlite3.connect(str(sqlite_path))
                    cursor_post = conn_sqlite_post.cursor()
                    cursor_post.execute(count_sql, [last_ts.isoformat()])
                    post_result = cursor_post.fetchone()
                    remaining_count = post_result[0] if post_result else 0
                    remaining_min_id = (
                        post_result[1]
                        if post_result and post_result[1] is not None
                        else "N/A"
                    )
                    remaining_max_id = (
                        post_result[2]
                        if post_result and post_result[2] is not None
                        else "N/A"
                    )
                    conn_sqlite_post.close()

                    logging.info(f"\n{'=' * 60}")
                    logging.info(f"POST-UPLOAD STATUS:")
                    logging.info(f"  Records uploaded: {len(df)}")
                    if "id" in df.columns:
                        logging.info(
                            f"  Uploaded ID range: {df['id'].min()} to {df['id'].max()}"
                        )
                    logging.info(f"  Remaining records in SQLite: {remaining_count}")
                    if remaining_count > 0:
                        logging.info(
                            f"  Remaining ID range: {remaining_min_id} to {remaining_max_id}"
                        )
                    logging.info(f"{'=' * 60}\n")
                else:
                    logging.warning(
                        "Upload to Databricks failed or was incomplete. State timestamp will not be updated."
                    )

        except KeyboardInterrupt:
            logging.info("Interrupted by user, exiting.")
            break
        except Exception as e:
            logging.error("Error in upload cycle: %s", e, exc_info=True)
        if once:
            break
        # Apply fuzz factor to sleep interval
        fuzzed_interval = interval * (1 + random.uniform(-fuzz_factor, fuzz_factor))
        logging.info(
            f"Sleeping for {fuzzed_interval:.1f} seconds (base interval: {interval}s, fuzz: ±{fuzz_factor * 100:.0f}%)"
        )
        time.sleep(fuzzed_interval)
    
    # Clean shutdown
    config_watcher.stop()


if __name__ == "__main__":
    main()<|MERGE_RESOLUTION|>--- conflicted
+++ resolved
@@ -2,19 +2,11 @@
 # /// script
 # requires-python = ">=3.12"
 # dependencies = [
-<<<<<<< HEAD
-#     "numpy<2.0.0",
-#     "pandas>=2.0.0",
-#     "pyarrow>=12.0.0",
-#     "pyyaml>=6.0",
-#     "databricks-sql-connector>=2.0.0"
-=======
 #     "pandas>=2.2.3",
 #     "pyarrow>=17.0.0",
 #     "pyyaml>=6.0.2",
 #     "numpy>=2.0.0",
 #     "databricks-sql-connector>=3.0.0"
->>>>>>> 204aaeb8
 # ]
 # ///
 """
