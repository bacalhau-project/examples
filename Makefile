PRECOMMIT_HOOKS_INSTALLED ?= $(shell grep -R "pre-commit.com" .git/hooks)
PYTHON_RUNNER := poetry run

.PHONY: all  
all: markdown-requirements test-requirements clean markdown convert test

markdown-requirements:
ifeq (, $(shell poetry run which jupyter))
	$(error "No jupyter in $(PATH), please run poetry add nbconvert")
endif

test-requirements:
	@echo "Checking build environment..."
ifeq (, $(shell poetry run which pytest))
	$(error "No pytest in $(PATH), please run poetry add nbmake")
endif
ifeq ($(PRECOMMIT_HOOKS_INSTALLED),)
	@echo "Pre-commit is not installed in .git/hooks/pre-commit. Please run 'make install-pre-commit' to install it."
	@exit 1
endif
	@echo "Build environment correct."

markdown: markdown-requirements $(DST_FILES) $(DST_IMGS)

convert:
	@echo "Converting notebooks to markdown..."
	$(PYTHON_RUNNER) python build.py
	@echo "Conversion complete."

test: test-requirements
	${PYTHON_RUNNER} pytest --nbmake --ignore=./todo/ --durations=0

clean:
	rm -rf rendered
<<<<<<< HEAD

# Run init repo after cloning it
.PHONY: init
init:
	@ops/repo_init.sh 1>/dev/null
	@echo "Build environment initialized."

# Run install pre-commit
.PHONY: install-pre-commit
install-pre-commit:
	@ops/install_pre_commit.sh 1>/dev/null
	@echo "Pre-commit installed."

################################################################################
# Target: precommit
################################################################################
.PHONY: precommit
precommit: test-requirements
	${PRECOMMIT} run --all 
=======
	git ls-files -o | xargs rm; find . -type d -empty -delete
>>>>>>> 430cb65a
<|MERGE_RESOLUTION|>--- conflicted
+++ resolved
@@ -32,7 +32,6 @@
 
 clean:
 	rm -rf rendered
-<<<<<<< HEAD
 
 # Run init repo after cloning it
 .PHONY: init
@@ -52,6 +51,4 @@
 .PHONY: precommit
 precommit: test-requirements
 	${PRECOMMIT} run --all 
-=======
-	git ls-files -o | xargs rm; find . -type d -empty -delete
->>>>>>> 430cb65a
+	git ls-files -o | xargs rm; find . -type d -empty -delete