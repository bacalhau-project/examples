#!/bin/bash

# Exit on error, undefined variables, and pipe failures
set -euo pipefail
trap 'echo "Error on line $LINENO"' ERR

# Colors for output
RED='\033[0;31m'
GREEN='\033[0;32m'
BLUE='\033[0;34m'
YELLOW='\033[1;33m'
NC='\033[0m' # No Color

# Logging functions
log() {
    echo -e "${BLUE}[INFO]${NC} $1"
}

warn() {
    echo -e "${YELLOW}[WARN]${NC} $1" >&2
}

error() {
    echo -e "${RED}[ERROR]${NC} $1" >&2
    exit 1
}

success() {
    echo -e "${GREEN}[SUCCESS]${NC} $1"
}

# Configuration with defaults
PLATFORMS="${PLATFORMS:-linux/amd64,linux/arm64}"
DOCKERFILE="${DOCKERFILE:-Dockerfile}"
BUILDER_NAME="${BUILDER_NAME:-multiarch-builder}"
REGISTRY="${REGISTRY:-docker.io}"
VERSION_TAG="${VERSION_TAG:-$(date +"%y%m%d%H%M")}"
SKIP_PUSH="${SKIP_PUSH:-false}"
BUILD_CACHE="${BUILD_CACHE:-true}"
REQUIRE_LOGIN="${REQUIRE_LOGIN:-false}"

# If IMAGE_NAME is not set, use the current directory name
if [ -z "${IMAGE_NAME:-}" ]; then
    IMAGE_NAME="bacalhauproject/$(basename "$(pwd)")"
    log "No IMAGE_NAME provided, using directory name: $IMAGE_NAME"
fi

cleanup() {
    log "Cleaning up temporary resources..."
    if [ -n "${BUILDER_NAME:-}" ]; then
        docker buildx rm "$BUILDER_NAME" >/dev/null 2>&1 || true
    fi
}

check_docker_login() {
    if [ "$REQUIRE_LOGIN" = "true" ] && ! docker system info | grep -q "Username"; then
        error "Not logged into Docker registry. Please run 'docker login' first or set REQUIRE_LOGIN=false to skip this check."
    fi
}

validate_requirements() {
    local requirements=(
        "docker:Docker is required but not installed"
        "git:Git is required but not installed"
        "curl:Curl is required but not installed"
<<<<<<< HEAD
=======
        "python3:Python 3 is required but not installed"
        "jq:jq is required but not installed"
>>>>>>> 5c4a6d0d
    )
    
    for req in "${requirements[@]}"; do
        local cmd="${req%%:*}"
        local msg="${req#*:}"
        if ! command -v "$cmd" &> /dev/null; then
            error "$msg"
        fi
    done
    
    # Check if dockerfile exists
    if [ ! -f "$DOCKERFILE" ]; then
        error "Dockerfile not found at $DOCKERFILE"
    fi
    
    # Check docker daemon is running
    if ! docker info >/dev/null 2>&1; then
        error "Docker daemon is not running"
    fi
    
    # Check buildx support
    if ! docker buildx version >/dev/null 2>&1; then
        error "Docker buildx support is required. Please ensure Docker buildx is installed and configured"
    fi
}

setup_builder() {
    log "Setting up buildx builder..."
    if docker buildx inspect "$BUILDER_NAME" >/dev/null 2>&1; then
        warn "Removing existing builder instance"
        docker buildx rm "$BUILDER_NAME" >/dev/null 2>&1
    fi
    
    docker buildx create --name "$BUILDER_NAME" \
    --driver docker-container \
    --bootstrap || error "Failed to create buildx builder"
    docker buildx use "$BUILDER_NAME"
}

generate_tags() {
    local base_tag="$REGISTRY/$IMAGE_NAME"
    local tags=()
    
    # Add version tag
    tags+=("$base_tag:$VERSION_TAG")
    
    # Add latest tag
    tags+=("$base_tag:latest")
    
    # If in git repo, add git commit hash tag
    if git rev-parse --git-dir > /dev/null 2>&1; then
        local git_hash=$(git rev-parse --short HEAD)
        tags+=("$base_tag:$git_hash")
    fi
    
    # Convert tags array to --tag arguments for docker buildx
    local tag_args=""
    for tag in "${tags[@]}"; do
        tag_args="$tag_args --tag $tag"
    done
    echo "$tag_args"
}

build_and_push_images() {
    local platforms="$1"
    local tag_args
    tag_args=$(generate_tags)
    
    log "Building for platforms: $platforms"
    
    local build_args=(
        --platform "$platforms"
        --file "$DOCKERFILE"
        --build-arg BUILDKIT_INLINE_CACHE=1
        --memory="2g"
        --cpu-quota="150000"
        --squash
        --compress
        $tag_args
    )
    
    # Add cache settings
    if [ "$BUILD_CACHE" = "true" ]; then
        build_args+=(--cache-from "type=registry,ref=$REGISTRY/$IMAGE_NAME:buildcache")
        build_args+=(--cache-to "type=registry,ref=$REGISTRY/$IMAGE_NAME:buildcache,mode=max")
    fi
    
    # Add push flag if not skipping
    if [ "$SKIP_PUSH" = "false" ]; then
        build_args+=(--push)
        check_docker_login
    else
        build_args+=(--load)
    fi
    
    # Execute build with resource constraints
    if ! DOCKER_BUILDKIT=1 docker buildx build \
    --builder="$BUILDER_NAME" \
    "${build_args[@]}" \
    --progress=plain \
    .; then
        error "Build failed for $platforms"
    fi
    
    success "Successfully built images for $platforms"
}

print_usage() {
    log "Environment variables that can be set:"
    echo "  IMAGE_NAME     : Name of the image (default: derived from directory name)"
    echo "  PLATFORMS      : Target platforms (default: linux/amd64,linux/arm64)"
    echo "  DOCKERFILE     : Path to Dockerfile (default: ./Dockerfile)"
    echo "  VERSION_TAG    : Version tag (default: YYMMDDHHMM)"
    echo "  REGISTRY       : Docker registry (default: docker.io)"
    echo "  SKIP_PUSH      : Skip pushing to registry (default: false)"
    echo "  BUILD_CACHE    : Use build cache (default: true)"
    echo "  REQUIRE_LOGIN  : Require Docker registry login (default: false)"
}

main() {
    trap cleanup EXIT
    
    if [ "${1:-}" = "--help" ]; then
        print_usage
        exit 0
    fi
    
    log "Starting build process..."
    validate_requirements
    
    setup_builder
    build_and_push_images "$PLATFORMS"
    
    success "Build completed successfully"
    log "You can now pull and run the image with:"
    log "docker pull $REGISTRY/$IMAGE_NAME:$VERSION_TAG"
    log "docker run \
    -v orchestrator-config.yaml:/root/bacalhau-cloud-config.yaml \
    -v node-info:/etc/node-info \
    $REGISTRY/$IMAGE_NAME:$VERSION_TAG"
}

# Execute main function
main "$@"<|MERGE_RESOLUTION|>--- conflicted
+++ resolved
@@ -62,12 +62,6 @@
     local requirements=(
         "docker:Docker is required but not installed"
         "git:Git is required but not installed"
-        "curl:Curl is required but not installed"
-<<<<<<< HEAD
-=======
-        "python3:Python 3 is required but not installed"
-        "jq:jq is required but not installed"
->>>>>>> 5c4a6d0d
     )
     
     for req in "${requirements[@]}"; do
