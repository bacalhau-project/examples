.DS_Store
rendered
**/.ipynb_checkpoints/
**/volumes/
**/shards/
**/stdout
**/stderr
bacalhau
**/results/


.vscode/
**/.py
.vscode
js-helloworld/outputs/*
.idea/
.env

.vscode

ansible.cfg
*.pem
.env.json

.terraform/
terraform.tfstate.d/
.terraform.lock.hcl
*.pem
tf/.terraform/*
*.tfstate*
tf/.terraform/environment
bacalhau.run
tf.out

job-[0-9a-z]*
!job-one-zone.yaml
!case-studies/**/Dockerfile
!model-inference/**/Dockerfile
todo/eurec4a/how_to_eurec4a
.aider*

node_modules/
plan.out
scripts.zip
case-studies/mongodb-atlas/scripts/_poll.py

VENV/

*.pub
NOTES.md

**/*.h5

**/.flox/**
queuing/job/.flox

event-puller/*.json
event-pusher/*.json
**/vendor/**

*.specstory*
*debug.log*
*.db
<<<<<<< HEAD
*.bundle
=======
*.bundle
.databrickscfg
>>>>>>> 9447859c
<|MERGE_RESOLUTION|>--- conflicted
+++ resolved
@@ -61,9 +61,10 @@
 *.specstory*
 *debug.log*
 *.db
-<<<<<<< HEAD
 *.bundle
-=======
+
+*.specstory*
+*debug.log*
+*.db
 *.bundle
-.databrickscfg
->>>>>>> 9447859c
+.databrickscfg